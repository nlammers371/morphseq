--- conflicted
+++ resolved
@@ -11,25 +11,16 @@
 
     #####################
     # Required arguments
-    # root = "E:\\Nick\\Dropbox (Cole Trapnell's Lab)\\Nick\\morphseq\\"
-    root = "/net/trapnell/vol1/home/nlammers/projects/data/morphseq/"
+    root = "E:\\Nick\\Dropbox (Cole Trapnell's Lab)\\Nick\\morphseq\\"
+    # root = "/net/trapnell/vol1/home/nlammers/projects/data/morphseq/"
     train_folder = "20231106_ds"
     train_dir = os.path.join(root, "training_data", train_folder)
-<<<<<<< HEAD
-    # model_type = "MetricVAE"
-
-    #####################
-    # Optional arguments
-    train_suffix = "temperature_sweep"
-    temperature = [0.0001, 0.001, 0.01, 0.1, 1]
-=======
     model_type = "SeqVAE"
 
     #####################
     # Optional arguments
     train_suffix = "speed_test"
     temperature = 1  #[0.0001, 0.001, 0.01, 0.1, 1]
->>>>>>> 7971ab21
     batch_size = 64
     n_epochs = 250
     beta = 1 #[0.01, 0.1, 1]
@@ -40,9 +31,5 @@
 
 
     output_dir = train_vae(root, train_folder, train_suffix=train_suffix, model_type=model_type,
-<<<<<<< HEAD
-                           latent_dim=latent_dim, batch_size=batch_size, beta=beta,  n_load_workers=4,
-=======
                            latent_dim=latent_dim, batch_size=batch_size, beta=beta, n_load_workers=0,
->>>>>>> 7971ab21
                            n_epochs=n_epochs, temperature=temperature, learning_rate=1e-4, n_conv_layers=n_conv_layers)