--- conflicted
+++ resolved
@@ -130,15 +130,9 @@
 if __name__ == "__main__":
     # from functions.pythae_utils import *
 
-<<<<<<< HEAD
-    root = "/net/trapnell/vol1/home/nlammers/projects/data/morphseq/"
-    train_folder = "20231106_ds"
-    train_suffix = "class_nihilism_test"
-=======
     root = "E:\\Nick\\Dropbox (Cole Trapnell's Lab)\\Nick\\morphseq\\"
     train_folder = "20231120_ds_small"
     train_suffix = "class_ignorance_test"
->>>>>>> 058bd903
 
     contrastive_flag = True
     class_ignorance_flag = True
@@ -148,11 +142,7 @@
     temperature_vec = [0.0001]#, 0.001, 100, 0.01]
     train_dir = os.path.join(root, "training_data", train_folder)
     batch_size = 64
-<<<<<<< HEAD
-    n_epochs = 250
-=======
     n_epochs = 1
->>>>>>> 058bd903
     z_dim_vec = [100]
 
     depth_vec = [5]
