from functions.pythae_utils import *
import os
from pythae.models import VAE, VAEConfig
from pythae.trainers import BaseTrainerConfig
from pythae.models.nn.benchmarks.mnist import Encoder_Conv_VAE_MNIST, Decoder_Conv_AE_MNIST
from pythae.pipelines.training import TrainingPipeline
from pythae.models import AutoModel
import matplotlib.pyplot as plt
from pythae.samplers import NormalSampler

def train_vanilla_vae(train_dir, latent_dim=16, batch_size=16, n_epochs=100, learning_rate=1e-3, standardize=False, input_dim=None):

    if input_dim == None:
        input_dim = (1, 576, 256)

    model_name = f'_z{n_latent:02}_' + f'bs{batch_size:03}_' + f'ne{n_epochs:03}'

    train_dataset = MyCustomDataset(
        root=os.path.join(train_dir, "train"),
        transform=data_transform,
        standardize=standardize
    )

    eval_dataset = MyCustomDataset(
        root=os.path.join(train_dir, "eval"),
        transform=data_transform,
        standardize=standardize
    )

    config = BaseTrainerConfig(
        output_dir=os.path.join(train_dir, train_name + model_name),
        learning_rate=learning_rate,
        per_device_train_batch_size=batch_size,
        per_device_eval_batch_size=batch_size,
        num_epochs=n_epochs,  # Change this to train the model a bit more
    )

    model_config = VAEConfig(
        input_dim=input_dim,
        latent_dim=latent_dim
    )

    encoder = Encoder_Conv_VAE_MNIST(model_config)
    decoder = Decoder_Conv_AE_MNIST(model_config)

    model = VAE(
        model_config=model_config,
        encoder=encoder,
        decoder=decoder
    )

    pipeline = TrainingPipeline(
        training_config=config,
        model=model
    )

    pipeline(
        train_data=train_dataset,  # here we use the custom train dataset
        eval_data=eval_dataset  # here we use the custom eval dataset
    )



if __name__ == "__main__":
<<<<<<< HEAD
    # root = "/Users/nick/Dropbox (Cole Trapnell's Lab)/Nick/morphseq/"
    root = "E:\\Nick\\Dropbox (Cole Trapnell's Lab)\\Nick\\morphseq\\"
    train_name = "20230807_vae_test"
    n_latent = 10
    batch_size = 32
    n_epochs = 100
=======
    root = "/Users/nick/Dropbox (Cole Trapnell's Lab)/Nick/morphseq/"
    # root = "E:\\Nick\\Dropbox (Cole Trapnell's Lab)\\Nick\\morphseq\\"
    train_name = "20230804_vae_full"
    n_latent = 5
    batch_size = 8
    n_epochs = 25
>>>>>>> e852e07f
    model_name = f'_z{n_latent:02}_' + f'bs{batch_size:03}_' + f'ne{n_epochs:03}'
    train_dir = os.path.join(root, "training_data", train_name)

    # train model
    train_vanilla_vae(train_dir, latent_dim=n_latent, batch_size=batch_size, n_epochs=n_epochs, learning_rate=1e-4, standardize=False)

    last_training = sorted(os.listdir(os.path.join(train_dir, train_name + model_name)))[-1]
    trained_model = AutoModel.load_from_folder(
        os.path.join(train_dir, train_name + model_name, last_training, 'final_model'))

    # create normal sampler
    normal_samper = NormalSampler(
        model=trained_model
    )

    # sample
    gen_data = normal_samper.sample(
        num_samples=9
    )

    # show results with normal sampler
    fig, axes = plt.subplots(nrows=3, ncols=3, figsize=(3, 3))

    for i in range(3):
        for j in range(3):
            axes[i][j].imshow(gen_data[i * 2 + j].cpu().squeeze(0), cmap='gray')
            axes[i][j].axis('off')
    plt.tight_layout(pad=0.)

    plt.show()<|MERGE_RESOLUTION|>--- conflicted
+++ resolved
@@ -62,22 +62,15 @@
 
 
 if __name__ == "__main__":
-<<<<<<< HEAD
+
     # root = "/Users/nick/Dropbox (Cole Trapnell's Lab)/Nick/morphseq/"
     root = "E:\\Nick\\Dropbox (Cole Trapnell's Lab)\\Nick\\morphseq\\"
     train_name = "20230807_vae_test"
     n_latent = 10
     batch_size = 32
-    n_epochs = 100
-=======
-    root = "/Users/nick/Dropbox (Cole Trapnell's Lab)/Nick/morphseq/"
-    # root = "E:\\Nick\\Dropbox (Cole Trapnell's Lab)\\Nick\\morphseq\\"
-    train_name = "20230804_vae_full"
-    n_latent = 5
-    batch_size = 8
-    n_epochs = 25
->>>>>>> e852e07f
-    model_name = f'_z{n_latent:02}_' + f'bs{batch_size:03}_' + f'ne{n_epochs:03}'
+    n_epochs = 15
+
+    model_name = f'_conv_z{n_latent:02}_' + f'bs{batch_size:03}_' + f'ne{n_epochs:03}'
     train_dir = os.path.join(root, "training_data", train_name)
 
     # train model
