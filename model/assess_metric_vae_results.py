import sys
sys.path.append("/net/trapnell/vol1/home/nlammers/projects/repositories/morphseq")

import glob as glob
from sklearn.neural_network import MLPRegressor
from sklearn import linear_model
from functions.pythae_utils import *
import os
from pythae.models import AutoModel
import matplotlib.pyplot as plt
import umap.umap_ as umap
import numpy as np
from sklearn.preprocessing import StandardScaler
import torch.nn.functional as F
import pandas as pd
from functions.utilities import path_leaf
from tqdm import tqdm
from sklearn.neural_network import MLPClassifier
from sklearn.linear_model import LogisticRegression
# from pythae.trainers.base_trainer_verbose import base_trainer_verbose
from functions.ContrastiveLearningDataset import ContrastiveLearningDataset
from functions.view_generator import ContrastiveLearningViewGenerator
from pythae.data.datasets import collate_dataset_output
from torch.utils.data import DataLoader
from sklearn.metrics.pairwise import cosine_similarity, euclidean_distances
import json

def get_embryo_age_predictions(embryo_df, mu_indices):

    train_indices = np.where((embryo_df["train_cat"] == "train") | (embryo_df["train_cat"] == "eval"))[0]
    test_indices = np.where(embryo_df["train_cat"] == "test")[0]

    # extract target vector
    y_train = embryo_df["predicted_stage_hpf"].iloc[train_indices].to_numpy().astype(float)
    y_test = embryo_df["predicted_stage_hpf"].iloc[test_indices].to_numpy().astype(float)

    # extract predictor variables
    X_train = embryo_df.iloc[train_indices, mu_indices].to_numpy().astype(float)
    X_test = embryo_df.iloc[test_indices, mu_indices].to_numpy().astype(float)

    ###################
    # run MLP regressor
    clf_age_nonlin = MLPRegressor(random_state=1, max_iter=5000).fit(X_train, y_train)

    ###################
    # Run multivariate linear regressor
    clf_age_lin = linear_model.LinearRegression().fit(X_train, y_train)

    # initialize pandas dataframe to store results
    X_full = embryo_df.iloc[:, mu_indices].to_numpy().astype(float)

    y_pd_nonlin = clf_age_nonlin.predict(X_full)
    y_score_nonlin = clf_age_nonlin.score(X_test, y_test)

    y_pd_lin = clf_age_lin.predict(X_full)
    y_score_lin = clf_age_lin.score(X_test, y_test)

    return y_pd_lin, y_score_lin, y_pd_nonlin, y_score_nonlin

def get_gdf3_class_predictions(embryo_df, mu_indices):

    train_indices = np.where((embryo_df["train_cat"] == "train") | (embryo_df["train_cat"] == "eval"))[0]
    test_indices = np.where(embryo_df["train_cat"] == "test")[0]

    gdf3_df = embryo_df.loc[:, ["snip_id", "predicted_stage_hpf", "train_cat", "master_perturbation"]].copy()

    ########################
    # How well does latent space predict perturbation type?
    pert_class_train = np.asarray(embryo_df["master_perturbation"].iloc[train_indices])
    train_gdf3_sub_indices = np.where(pert_class_train == "gdf3")[0]
    # train_shh_sub_indices = np.where((pert_class_train == "shh_100") | (pert_class_train == "shh_75") | (pert_class_train == "shh_50"))[0]
    train_wik_sub_indices = np.random.choice(np.where(pert_class_train == "wck-AB")[0], len(train_gdf3_sub_indices),
                                             replace=False)
    train_sub_indices = np.asarray(train_gdf3_sub_indices.tolist() + train_wik_sub_indices.tolist())

    pert_class_test = np.asarray(embryo_df["master_perturbation"].iloc[test_indices])
    test_sub_indices = np.where((pert_class_test == "wck-AB") | (pert_class_test == "gdf3"))[0]

    # extract predictor variables
    X_train = embryo_df.iloc[train_indices, mu_indices].to_numpy().astype(float)
    X_test = embryo_df.iloc[test_indices, mu_indices].to_numpy().astype(float)

    ###################
    # run MLP classifier
    ###################
    clf = MLPClassifier(random_state=1, max_iter=5000).fit(X_train[train_sub_indices],
                                                           pert_class_train[train_sub_indices])
    accuracy_nonlin = clf.score(X_test[test_sub_indices], pert_class_test[test_sub_indices])

    ###################
    # Run multivariate logistic classifier
    ###################
    clf_lin = LogisticRegression(random_state=0).fit(X_train[train_sub_indices],
                                                     pert_class_train[train_sub_indices])
    accuracy_lin = clf_lin.score(X_test[test_sub_indices], pert_class_test[test_sub_indices])

    class_pd_nonlin_train = clf.predict(X_train[train_sub_indices, :])
    class_pd_nonlin_test = clf.predict(X_test[test_sub_indices, :])

    class_pd_lin_train = clf_lin.predict(X_train[train_sub_indices, :])
    class_pd_lin_test = clf_lin.predict(X_test[test_sub_indices, :])

    gdf3_df_train = gdf3_df.iloc[train_indices[train_sub_indices]]
    gdf3_df_test = gdf3_df.iloc[test_indices[test_sub_indices]]

    gdf3_df_train.loc[:, "class_nonlinear_pd"] = class_pd_nonlin_train
    gdf3_df_train.loc[:, "class_linear_pd"] = class_pd_lin_train

    gdf3_df_test.loc[:, "class_nonlinear_pd"] = class_pd_nonlin_test
    gdf3_df_test.loc[:, "class_linear_pd"] = class_pd_lin_test

    gdf3_df = pd.concat([gdf3_df_train, gdf3_df_test], axis=0, ignore_index=True)

    return accuracy_nonlin, accuracy_lin, gdf3_df


def assess_image_reconstructions(embryo_df, trained_model, figure_path, data_sampler_vec,
                                 n_image_figures, batch_size, main_dims=None, mode_vec=None, skip_figures=False):

    if mode_vec is None:
        mode_vec = ["train", "eval", "test"]

    if main_dims is None:
        main_dims = (288, 128)

    # initialize new columns
    embryo_df["train_cat"] = ''
    embryo_df["recon_mse"] = np.nan
    snip_id_vec = embryo_df["snip_id"]

    print("Making image figures...")
    for m, mode in enumerate(mode_vec):

        # make subdir for images
        image_path = os.path.join(figure_path, mode + "_images")
        if not os.path.isdir(image_path):
            os.makedirs(image_path)

        data_sampler = data_sampler_vec[m]
        n_images = len(data_sampler)
        n_image_figs = np.min([n_images, n_image_figures])
        # n_recon_samples = n_images #np.min([n_images, n_images_to_sample])

        # draw random samples
        sample_indices = np.random.choice(range(n_images), n_images, replace=False)
        figure_indices = np.random.choice(range(n_images), n_image_figs, replace=False)
        batch_id_vec = []
        n_batches = np.ceil(len(sample_indices) / batch_size).astype(int)
        for n in range(n_batches):
            ind1 = n * batch_size
            ind2 = (n + 1) * batch_size
            batch_id_vec.append(sample_indices[ind1:ind2])

        # recon_loss_array = np.empty((n_recon_samples,))

        print("Scoring image reconstructions for " + mode + " images...")
        for n in tqdm(range(n_batches)):

            batch_ids = batch_id_vec[n]
            im_stack = np.empty((len(batch_ids), main_dims[0], main_dims[1])).astype(np.float32)

            snip_index_vec = []
            snip_name_vec = []
            for b in range(len(batch_ids)):
                im_raw = np.asarray(data_sampler[batch_ids[b]][0]).tolist()[0]
                path_data = data_sampler[batch_ids[b]][1]
                snip_name = path_leaf(path_data[0]).replace(".jpg", "")
                snip_name_vec.append(snip_name)
                snip_index_vec.append(np.where(snip_name == snip_id_vec)[0][0])

                im_stack[b, :, :] = im_raw

            im_test = torch.reshape(torch.from_numpy(im_stack), (len(batch_ids), 1, main_dims[0], main_dims[1]))
            im_recon = trained_model.reconstruct(im_test).detach().cpu()

            recon_loss = F.mse_loss(
                im_recon.reshape(im_test.shape[0], -1),
                im_test.reshape(im_test.shape[0], -1),
                reduction="none",
            ).sum(dim=-1)
            # recon_loss_array[i] = recon_loss
            for b in range(len(batch_ids)):
                embryo_df.loc[snip_index_vec[b], "train_cat"] = mode
                embryo_df.loc[snip_index_vec[b], "recon_mse"] = np.asarray(recon_loss)[b]

                if not skip_figures:
                    if batch_ids[b] in figure_indices:
                        # show results with normal sampler
                        fig, axes = plt.subplots(nrows=1, ncols=2, figsize=(10, 10))

                        axes[0].imshow(np.squeeze(im_test[b, :, :]), cmap='gray')
                        axes[0].axis('off')

                        axes[1].imshow(np.squeeze(im_recon[b, :, :]), cmap='gray')
                        axes[1].axis('off')

                        plt.tight_layout(pad=0.)

                        plt.savefig(
                            os.path.join(image_path, snip_name_vec[b] + f'_loss{int(np.round(recon_loss[b], 0)):05}.tiff'))
                        plt.close()

    embryo_df = embryo_df.dropna(ignore_index=True)

    return embryo_df

def calculate_latent_embeddings(embryo_df, trained_model, data_sampler_vec, mode_vec=None, main_dims=None):

    if main_dims is None:
        main_dims = (288, 128)

    if mode_vec is None:
        mode_vec = ["train", "eval", "test"]

    snip_id_vec = embryo_df["snip_id"]

    new_cols = []
    for n in range(trained_model.latent_dim):

        if trained_model.model_name == "MetricVAE":
            if n in trained_model.nuisance_indices:
                new_cols.append(f"z_mu_n_{n:02}")
                new_cols.append(f"z_sigma_n_{n:02}")
            else:
                new_cols.append(f"z_mu_b_{n:02}")
                new_cols.append(f"z_sigma_b_{n:02}")
        else:
            new_cols.append(f"z_mu_{n:02}")
            new_cols.append(f"z_sigma_{n:02}")

    embryo_df.loc[:, new_cols] = np.nan
    print("Calculating latent embeddings...")
    # embryo_df = embryo_df.reset_index()
    for m, mode in enumerate(mode_vec):

        data_sampler = data_sampler_vec[m]
        n_images = len(data_sampler)

        sample_indices = range(n_images)
        batch_id_vec = []
        n_batches = np.ceil(len(sample_indices) / batch_size).astype(int)
        for n in range(n_batches):
            ind1 = n * batch_size
            ind2 = (n + 1) * batch_size
            batch_id_vec.append(sample_indices[ind1:ind2])

        # get latent space representations for all test images
        print(f"Calculating {mode} latent spaces...")
        for n in tqdm(range(n_batches)):
            batch_ids = batch_id_vec[n]
            im_stack = np.empty((len(batch_ids), main_dims[0], main_dims[1])).astype(np.float32)
            snip_index_vec = []
            snip_name_vec = []
            for b in range(len(batch_ids)):
                im_raw = np.asarray(data_sampler[batch_ids[b]][0]).tolist()[0]
                path_data = data_sampler[batch_ids[b]][1]
                snip_name = path_leaf(path_data[0]).replace(".jpg", "")
                snip_name_vec.append(snip_name)
                snip_index_vec.append(np.where(snip_name == snip_id_vec)[0][0])

                im_stack[b, :, :] = im_raw

            im_test = torch.reshape(torch.from_numpy(im_stack), (len(batch_ids), 1, main_dims[0], main_dims[1]))
            encoder_out = trained_model.encoder(im_test)
            zm_vec = np.asarray(encoder_out[0].detach())
            zs_vec = np.asarray(encoder_out[1].detach())
            snip_ind_array = np.asarray(snip_index_vec)
            for z in range(trained_model.latent_dim):
                if trained_model.model_name == "MetricVAE":
                    if z in trained_model.nuisance_indices:
                        embryo_df.loc[snip_ind_array, f"z_mu_n_{z:02}"] = zm_vec[:, z]
                        embryo_df.loc[snip_ind_array, f"z_sigma_n_{z:02}"] = zs_vec[:, z]
                    else:
                        embryo_df.loc[snip_ind_array, f"z_mu_b_{z:02}"] = zm_vec[:, z]
                        embryo_df.loc[snip_ind_array, f"z_sigma_b_{z:02}"] = zs_vec[:, z]
                else:
                    embryo_df.loc[snip_ind_array, f"z_mu_{z:02}"] = zm_vec[:, z]
                    embryo_df.loc[snip_ind_array, f"z_sigma_{z:02}"] = zs_vec[:, z]

            # z_mu_array[n, :] = np.asarray(encoder_out[0].detach())
            # z_sigma_array[n, :] = np.asarray(np.exp(encoder_out[1].detach()/2))

    zm_indices = [i for i in range(len(embryo_df.columns)) if "z_mu_" in embryo_df.columns[i]]
    z_mu_array = embryo_df.iloc[:, zm_indices].to_numpy()

    return embryo_df, z_mu_array

def calculate_UMAPs(embryo_df, trained_model, z_mu_array):

    print(f"Calculating UMAP...")
    # calculate 2D morphology UMAPS
    reducer = umap.UMAP()
    scaled_z_mu = StandardScaler().fit_transform(z_mu_array)
    embedding2d = reducer.fit_transform(scaled_z_mu)
    embryo_df.loc[:, "UMAP_00"] = embedding2d[:, 0]
    embryo_df.loc[:, "UMAP_01"] = embedding2d[:, 1]

    if trained_model.model_name == "MetricVAE":
        reducer_bio = umap.UMAP()
        scaled_z_mu_bio = StandardScaler().fit_transform(z_mu_array[:, trained_model.biological_indices])
        embedding2d_bio = reducer_bio.fit_transform(scaled_z_mu_bio)
        embryo_df.loc[:, "UMAP_00_bio"] = embedding2d_bio[:, 0]
        embryo_df.loc[:, "UMAP_01_bio"] = embedding2d_bio[:, 1]

        reducer_n = umap.UMAP()
        scaled_z_mu_n = StandardScaler().fit_transform(z_mu_array[:, trained_model.nuisance_indices])
        embedding2d_n = reducer_n.fit_transform(scaled_z_mu_n)
        embryo_df.loc[:, "UMAP_00_n"] = embedding2d_n[:, 0]
        embryo_df.loc[:, "UMAP_01_n"] = embedding2d_n[:, 1]

    return embryo_df

def calculate_contrastive_distances(embryo_df, meta_df, trained_model, train_dir, batch_size, n_contrastive_samples, mode_vec=None):

    if mode_vec is None:
        mode_vec = ["train", "eval", "test"]

    c_data_loader_vec = []
    n_total_samples = 0
    for mode in mode_vec:
        temp_dataset = MyCustomDataset(root=os.path.join(train_dir, mode),
                                       transform=ContrastiveLearningViewGenerator(
                                           ContrastiveLearningDataset.get_simclr_pipeline_transform(),  # (96),
                                           2)
                                       )
        data_loader = DataLoader(
            dataset=temp_dataset,
            batch_size=batch_size,
            collate_fn=collate_dataset_output,
        )

        c_data_loader_vec.append(data_loader)
        n_total_samples += np.min([n_contrastive_samples, len(data_loader)])

    metric_df_list = []
    zm_indices = [i for i in range(len(embryo_df.columns)) if "z_mu_" in embryo_df.columns[i]]
    z_col_list = embryo_df.columns[zm_indices].to_list()
    sample_iter = 0

    # embryo_df = embryo_df.reset_index()
    for m, mode in enumerate(mode_vec):
        data_loader = c_data_loader_vec[m]

        print(f"Calculating {mode} contrastive differences...")
        for i, inputs in enumerate(tqdm(data_loader)):
            # inputs = self._set_inputs_to_device(inputs)
            x = inputs.data
            bs = x.shape[0]

            metric_df_temp = pd.DataFrame(np.empty((x.shape[0] * 2, trained_model.latent_dim + 3 + 2)),
                                          columns=["sample_id", "contrast_id", "train_cat", "euc_all",
                                                   "cos_all"] + z_col_list)

            # latent_encodings = trained_model.encoder(inputs)
            x0 = torch.reshape(x[:, 0, :, :, :],
                               (x.shape[0], x.shape[2], x.shape[3], x.shape[4]))  # first set of images
            x1 = torch.reshape(x[:, 1, :, :, :], (
                x.shape[0], x.shape[2], x.shape[3], x.shape[4]))  # second set with matched contrastive pairs

            encoder_output0 = trained_model.encoder(x0)
            encoder_output1 = trained_model.encoder(x1)

            mu0, log_var0 = encoder_output0.embedding, encoder_output0.log_covariance
            mu1, log_var1 = encoder_output1.embedding, encoder_output1.log_covariance

            # store
            metric_df_temp.loc[:x.shape[0] - 1, "contrast_id"] = 0
            metric_df_temp.loc[:x.shape[0] - 1, "sample_id"] = range(sample_iter, sample_iter + bs)

            metric_df_temp.loc[x.shape[0]:, "contrast_id"] = 1
            metric_df_temp.loc[x.shape[0]:, "sample_id"] = range(sample_iter, sample_iter + bs)

            metric_df_temp.loc[:, "train_cat"] = mode

            # calculate distance metrics
            cos_d_all = np.diag(cosine_similarity(mu0.detach(), mu1.detach()))
            metric_df_temp.loc[:x.shape[0] - 1, "cos_all"] = cos_d_all
            metric_df_temp.loc[x.shape[0]:, "cos_all"] = cos_d_all

            euc_d_all = np.diag(euclidean_distances(mu0.detach(), mu1.detach()))
            metric_df_temp.loc[:x.shape[0] - 1, "euc_all"] = euc_d_all
            metric_df_temp.loc[x.shape[0]:, "euc_all"] = euc_d_all

            if trained_model.model_name == "MetricVAE":
                bio_indices = np.asarray([i for i in range(len(z_col_list)) if "z_mu_b_" in z_col_list[i]])
                nbio_indices = np.asarray([i for i in range(len(z_col_list)) if "z_mu_n_" in z_col_list[i]])

                # biological partition
                cos_d_bio = np.diag(cosine_similarity(mu0.detach()[:, bio_indices], mu1.detach()[:, bio_indices]))
                metric_df_temp.loc[:x.shape[0] - 1, "cos_bio"] = cos_d_bio
                metric_df_temp.loc[x.shape[0]:, "cos_bio"] = cos_d_bio

                euc_d_bio = np.diag(euclidean_distances(mu0.detach()[:, bio_indices], mu1.detach()[:, bio_indices]))
                metric_df_temp.loc[:x.shape[0] - 1, "euc_bio"] = euc_d_bio
                metric_df_temp.loc[x.shape[0]:, "euc_bio"] = euc_d_bio

                # nuisance partition
                cos_d_nbio = np.diag(cosine_similarity(mu0.detach()[:, nbio_indices], mu1.detach()[:, nbio_indices]))
                metric_df_temp.loc[:x.shape[0] - 1, "cos_nbio"] = cos_d_nbio
                metric_df_temp.loc[x.shape[0]:, "cos_nbio"] = cos_d_nbio

                euc_d_nbio = np.diag(euclidean_distances(mu0.detach()[:, nbio_indices], mu1.detach()[:, nbio_indices]))
                metric_df_temp.loc[:x.shape[0] - 1, "euc_nbio"] = euc_d_nbio
                metric_df_temp.loc[x.shape[0]:, "euc_nbio"] = euc_d_nbio

            metric_df_temp.loc[:x.shape[0] - 1, z_col_list] = np.asarray(mu0.detach())
            metric_df_temp.loc[x.shape[0]:, z_col_list] = np.asarray(mu1.detach())

            metric_df_list.append(metric_df_temp)
            sample_iter += bs


    metric_df_out = pd.concat(metric_df_list, axis=0, ignore_index=True)

    meta_df["cos_all_mean"] = np.mean(metric_df_out["cos_all"])
    meta_df["euc_all_mean"] = np.mean(metric_df_out["euc_all"])

    if trained_model.model_name == "MetricVAE":
        meta_df["cos_bio_mean"] = np.mean(metric_df_out["cos_bio"])
        meta_df["euc_bio_mean"] = np.mean(metric_df_out["euc_bio"])
        meta_df["cos_nbio_mean"] = np.mean(metric_df_out["cos_nbio"])
        meta_df["euc_nbio_mean"] = np.mean(metric_df_out["euc_nbio"])

    return metric_df_out, meta_df

def bio_prediction_wrapper(embryo_df, meta_df, trained_model):

    print("Training basic classifiers to test latent space information content...")
    mu_indices = [i for i in range(len(embryo_df.columns)) if "z_mu_" in embryo_df.columns[i]]

    age_df = embryo_df.loc[:, ["snip_id", "predicted_stage_hpf", "train_cat", "master_perturbation"]].copy()

    y_pd_lin, y_score_lin, y_pd_nonlin, y_score_nonlin = get_embryo_age_predictions(embryo_df, mu_indices)

    age_df["stage_nonlinear_pd"] = y_pd_nonlin
    age_df["stage_linear_pd"] = y_pd_lin

    meta_df["stage_R2_nonlin_all"] = y_score_nonlin
    meta_df["stage_R2_lin_all"] = y_score_lin

    if trained_model.model_name == "MetricVAE":
        zmb_indices = [i for i in range(len(embryo_df.columns)) if "z_mu_b" in embryo_df.columns[i]]
        zmn_indices = [i for i in range(len(embryo_df.columns)) if "z_mu_n" in embryo_df.columns[i]]

        y_pd_lin_n, y_score_lin_n, y_pd_nonlin_n, y_score_nonlin_n = get_embryo_age_predictions(embryo_df,
                                                                                                zmn_indices)
        y_pd_lin_b, y_score_lin_b, y_pd_nonlin_b, y_score_nonlin_b = get_embryo_age_predictions(embryo_df,
                                                                                                zmb_indices)

        age_df["stage_nonlinear_pd_n"] = y_pd_nonlin_n
        age_df["stage_linear_pd_n"] = y_pd_lin_n
        age_df["stage_nonlinear_pd_b"] = y_pd_nonlin_b
        age_df["stage_linear_pd_b"] = y_pd_lin_b

        meta_df["stage_R2_nonlin_bio"] = y_score_nonlin_b
        meta_df["stage_R2_lin_bio"] = y_score_lin_b
        meta_df["stage_R2_nonlin_nbio"] = y_score_nonlin_n
        meta_df["stage_R2_lin_nbio"] = y_score_lin_n

    accuracy_nonlin, accuracy_lin, gdf3_df = get_gdf3_class_predictions(embryo_df, mu_indices)
    meta_df["gdf3_acc_nonlin_all"] = accuracy_nonlin
    meta_df["gdf3_acc_lin_all"] = accuracy_lin

    if trained_model.model_name == "MetricVAE":
        accuracy_nonlin_n, accuracy_lin_n, gdf3_df_n = get_gdf3_class_predictions(embryo_df, zmn_indices)
        accuracy_nonlin_b, accuracy_lin_b, gdf3_df_b = get_gdf3_class_predictions(embryo_df, zmb_indices)

        # subset
        gdf3_df_n = gdf3_df_n.loc[:, ["snip_id", "class_linear_pd", "class_nonlinear_pd"]]
        gdf3_df_n = gdf3_df_n.rename(
            columns={"class_linear_pd": "class_linear_pd_n", "class_nonlinear_pd": "class_nonlinear_pd_n"})

        gdf3_df_b = gdf3_df_b.loc[:, ["snip_id", "class_linear_pd", "class_nonlinear_pd"]]
        gdf3_df_b = gdf3_df_b.rename(
            columns={"class_linear_pd": "class_linear_pd_b", "class_nonlinear_pd": "class_nonlinear_pd_b"})

        gdf3_df = gdf3_df.merge(gdf3_df_n, how="left", on="snip_id")
        gdf3_df = gdf3_df.merge(gdf3_df_b, how="left", on="snip_id")

        meta_df["gdf3_acc_nonlin_bio"] = accuracy_nonlin_b
        meta_df["gdf3_acc_lin_bio"] = accuracy_lin_b

        meta_df["gdf3_acc_nonlin_nbio"] = accuracy_nonlin_n
        meta_df["gdf3_acc_lin_nbio"] = accuracy_lin_n

    return age_df, gdf3_df, meta_df

def initialize_assessment(train_dir, output_dir, main_dims=None, mode_vec=None):

    if mode_vec is None:
        mode_vec = ["train", "eval", "test"]

    if main_dims is None:
        main_dims = (288, 128)

    continue_flag = False

    data_transform = make_dynamic_rs_transform(main_dims)
    data_sampler_vec = []
    for mode in mode_vec:
        ds_temp = MyCustomDataset(
            root=os.path.join(train_dir, mode),
            transform=data_transform,
            return_name=True
        )
        data_sampler_vec.append(ds_temp)

    try:
        trained_model = AutoModel.load_from_folder(os.path.join(output_dir, 'final_model'))

        train_config_file = open(os.path.join(output_dir, 'final_model', 'training_config.json'))
        train_config = json.load(train_config_file)

        model_config_file = open(os.path.join(output_dir, 'final_model', 'model_config.json'))
        model_config = json.load(model_config_file)

    except:
        try:
            trained_model_list = glob.glob(os.path.join(output_dir, "*epoch*"))
            underscore_list = [s.rfind("_") for s in trained_model_list]
            epoch_num_list = [int(trained_model_list[s][underscore_list[s] + 1:]) for s in range(len(underscore_list))]
            last_ind = np.argmax(epoch_num_list)

            # last_training = path_leaf(trained_model_list[last_ind])
            trained_model = AutoModel.load_from_folder(trained_model_list[last_ind])

            train_config_file = open(os.path.join(trained_model_list[last_ind], 'training_config.json'))
            train_config = json.load(train_config_file)

            model_config_file = open(os.path.join(trained_model_list[last_ind], 'model_config.json'))
            model_config = json.load(model_config_file)

            print("No final model found for " + output_dir + ". Using most recent saved training instance.")
        except:
            print("No final model for " + output_dir + ". Still training?")
            continue_flag = True
            trained_model = []

    meta_df = []
    if not continue_flag:
        training_key_list = list(train_config.keys())
        meta_df = pd.DataFrame(np.empty((1, len(training_key_list))), columns=training_key_list)
        for k in training_key_list:
            meta_df[k] = train_config[k]

        model_key_list = list(model_config.keys())
        for k in model_key_list:
            entry = model_config[k]
            try:
                meta_df[k] = entry
            except:
                meta_df[k] = [entry]

    ############
    # Question 1: how well does it reproduce train, eval, and test images?
    ############

    figure_path = os.path.join(output_dir, "figures")

    return trained_model, meta_df, figure_path, data_sampler_vec, continue_flag

if __name__ == "__main__":

    # root = "/Users/nick/Dropbox (Cole Trapnell's Lab)/Nick/morphseq/"
    root = "/net/trapnell/vol1/home/nlammers/projects/data/morphseq/"
    batch_size = 128  # batch size to use generating latent encodings and image reconstructions
    overwrite_flag = True
    main_dims = (288, 128)
    n_image_figures = 100  # make qualitative side-by-side figures
    n_contrastive_samples = 1000  # number of images to reconstruct for loss calc
    test_contrastive_pairs = True

    mode_vec = ["train", "eval", "test"]

    # load metadata
    metadata_path = os.path.join(root, 'metadata', '')

<<<<<<< HEAD
    train_name = "20231106_ds" #"20230915_vae"
    architecture_name = "z100_bs064_ne250_depth05_out16_class_nihilism_test"
=======
    train_name = "20231120_ds_small" #"20230915_vae"
    architecture_name = "z100_bs064_ne001_depth05_out16_class_ignorance_test"
>>>>>>> 39892674
    # architecture_name = "z50_bs032_ne010_depth05_out16_metric_test"
    train_dir = os.path.join(root, "training_data", train_name, '')

    # get list of models in this folder
    models_to_assess = None  #["MetricVAE_training_2023-10-27_09-29-34"]

    if models_to_assess is None:
        models_to_assess = sorted(glob.glob(os.path.join(train_dir, architecture_name, '*VAE*')))

    for m_iter, model_name in enumerate(models_to_assess):

        embryo_metadata_df = pd.read_csv(os.path.join(metadata_path, "embryo_metadata_df_final.csv"), index_col=0)
        embryo_df = embryo_metadata_df[
            ["snip_id", "experiment_date", "medium", "master_perturbation", "predicted_stage_hpf", "surface_area_um",
             "length_um", "width_um"]].iloc[np.where(embryo_metadata_df["use_embryo_flag"] == 1)].copy()
        embryo_df = embryo_df.reset_index()

        output_dir = os.path.join(train_dir, architecture_name, model_name) #"/Users/nick/Dropbox (Cole Trapnell's Lab)/Nick/morphseq/training_data/20230807_vae_test/"

        trained_model, meta_df, figure_path, data_sampler_vec, continue_flag = initialize_assessment(train_dir, output_dir, main_dims=main_dims)

        if continue_flag:
            continue

        if not os.path.isdir(figure_path):
            os.makedirs(figure_path)

        prev_run_flag = os.path.isfile(os.path.join(figure_path, "embryo_stats_df.csv"))

        if prev_run_flag and overwrite_flag is False:
            print("Results already exist for: " + figure_path + ". Skipping.")
            continue

        print("Evaluating model " + model_name + f'({m_iter+1:02} of ' + str(len(models_to_assess)) + ')')
        # print("Saving to: " + figure_path)

        np.random.seed(123)

        embryo_df = assess_image_reconstructions(embryo_df=embryo_df, trained_model=trained_model, figure_path=figure_path,
                                                 data_sampler_vec=data_sampler_vec, n_image_figures=n_image_figures,
                                                 batch_size=batch_size)

        ############
        # Question 2: what does latent space look like?
        ############
        embryo_df, z_mu_array = calculate_latent_embeddings(embryo_df, trained_model, data_sampler_vec, main_dims=main_dims)

        # Calculate UMAPs
        embryo_df = calculate_UMAPs(embryo_df, trained_model, z_mu_array)
        print(f"Saving data...")
        #save latent arrays and UMAP
        embryo_df = embryo_df.iloc[:, 1:]
        embryo_df.to_csv(os.path.join(figure_path, "embryo_stats_df.csv"))

        ############################################
        # Compare latent encodings of contrastive pairs
        if test_contrastive_pairs:
            metric_df, meta_df = calculate_contrastive_distances(embryo_df, meta_df, trained_model, train_dir, batch_size, n_contrastive_samples)
            metric_df.to_csv(os.path.join(figure_path, "metric_df.csv"))

        # #########################################
        # Test how predictive latent space is of developmental age
        age_df, gdf3_df, meta_df = bio_prediction_wrapper(embryo_df, meta_df, trained_model)

        age_df.to_csv(os.path.join(figure_path, "age_pd_df.csv"))
        gdf3_df.to_csv(os.path.join(figure_path, "gdf3_pd_df.csv"))

        meta_df["model_name"] = model_name
        meta_df.to_csv(os.path.join(figure_path, "meta_summary_df.csv"))

        print("Done.")

<|MERGE_RESOLUTION|>--- conflicted
+++ resolved
@@ -1,6 +1,3 @@
-import sys
-sys.path.append("/net/trapnell/vol1/home/nlammers/projects/repositories/morphseq")
-
 import glob as glob
 from sklearn.neural_network import MLPRegressor
 from sklearn import linear_model
@@ -13,7 +10,7 @@
 from sklearn.preprocessing import StandardScaler
 import torch.nn.functional as F
 import pandas as pd
-from functions.utilities import path_leaf
+from _archive.functions_folder.utilities import path_leaf
 from tqdm import tqdm
 from sklearn.neural_network import MLPClassifier
 from sklearn.linear_model import LogisticRegression
@@ -562,7 +559,7 @@
 if __name__ == "__main__":
 
     # root = "/Users/nick/Dropbox (Cole Trapnell's Lab)/Nick/morphseq/"
-    root = "/net/trapnell/vol1/home/nlammers/projects/data/morphseq/"
+    root = "E:\\Nick\\Dropbox (Cole Trapnell's Lab)\\Nick\\morphseq\\"
     batch_size = 128  # batch size to use generating latent encodings and image reconstructions
     overwrite_flag = True
     main_dims = (288, 128)
@@ -575,13 +572,8 @@
     # load metadata
     metadata_path = os.path.join(root, 'metadata', '')
 
-<<<<<<< HEAD
-    train_name = "20231106_ds" #"20230915_vae"
-    architecture_name = "z100_bs064_ne250_depth05_out16_class_nihilism_test"
-=======
     train_name = "20231120_ds_small" #"20230915_vae"
     architecture_name = "z100_bs064_ne001_depth05_out16_class_ignorance_test"
->>>>>>> 39892674
     # architecture_name = "z50_bs032_ne010_depth05_out16_metric_test"
     train_dir = os.path.join(root, "training_data", train_name, '')
 
@@ -589,7 +581,7 @@
     models_to_assess = None  #["MetricVAE_training_2023-10-27_09-29-34"]
 
     if models_to_assess is None:
-        models_to_assess = sorted(glob.glob(os.path.join(train_dir, architecture_name, '*VAE*')))
+        models_to_assess = sorted(glob.glob(os.path.join(train_dir, architecture_name, 'MetricVAE*')))
 
     for m_iter, model_name in enumerate(models_to_assess):
 
